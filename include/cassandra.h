--- conflicted
+++ resolved
@@ -7668,13 +7668,9 @@
  * "functions" metadata table. This can be used to iterate those metadata
  * field entries.
  *
-<<<<<<< HEAD
  * @cassandra{2.2+}
  *
- * @public @memberof CassColumnMeta
-=======
  * @public @memberof CassFunctionMeta
->>>>>>> b0cb596f
  *
  * @param[in] function_meta
  * @return A new iterator that must be freed.
@@ -7691,13 +7687,9 @@
  * "aggregates" metadata table. This can be used to iterate those metadata
  * field entries.
  *
-<<<<<<< HEAD
  * @cassandra{2.2+}
  *
- * @public @memberof CassColumnMeta
-=======
  * @public @memberof CassAggregateMeta
->>>>>>> b0cb596f
  *
  * @param[in] aggregate_meta
  * @return A new iterator that must be freed.
