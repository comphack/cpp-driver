# Handling Results

<<<<<<< HEAD
The [`CassResult`](http://datastax.github.io/cpp-driver/api/CassResult/) object is typically returned for `SELECT` statments. For mutations (`INSERT`, `UPDATE`, and `DELETE`) only a status code will be present and can be accessed using `cass_future_error_code()`. However, when using lightweight transactions a result object will be available to check the status of the transaction. The result object is obtained from executed statements' future object.

**Important**: Rows, column values, collections, decimals, strings, and bytes objects are all invalidated when the result object is freed. All of these objects point to memory held by the result. This allows the driver to avoid unneccessarily copying data.
=======
The [`CassResult`](http://datastax.github.io/cpp-driver/api/CassResult/) object
is typically returned for `SELECT` statements. For mutations (`INSERT`, `UPDATE`,
and `DELETE`) only a status code will be present and can be accessed using
`cass_future_error_code()`. However, when using lightweight transactions a
result object will be available to check the status of the transaction. The
result object is obtained from executed statements' future object.

**Important**: Rows, column values, collections, decimals, strings, and bytes
objects are all invalidated when the result object is freed. All of these
objects point to memory held by the result. This allows the driver to avoid
unnecessarily copying data.
>>>>>>> 54d7460c

```c
const CassResult* result = cass_future_get_result(future);

/* Process result */

cass_result_free(result);
```

*Note*: The result object is immutable and can be accessed by multiple threads concurrently.

## Rows and Column Values

<<<<<<< HEAD
The result object represents a collection of rows. The first row, if present, can be obtained using `cass_result_first_row()`. Multiple rows are accessed using a [`CassIterator`](http://datastax.github.io/cpp-driver/api/CassResult/) object. After a row has been retrieved, the column value(s) can be accessed from a row by either index or by name. The iterator object can also be used with enumerated column values.
=======
The result object represents a collection of rows. The first row, if present,
can be obtained using `cass_result_first_row()`. Multiple rows are accessed
using a [`CassIterator`](http://datastax.github.io/cpp-driver/api/CassIterator/)
object. After a row has been retrieved, the column value(s) can be accessed from
a row by either index or by name. The iterator object can also be used with
enumerated column values.
>>>>>>> 54d7460c

```c
const CassRow* row = cass_result_first_row(result);

/* Get the first column value using the index */
const CassValue* column1 = cass_row_get_column(row, 0);
```

```c
const CassRow* row = cass_result_first_row(result);

/* Get the value of the column named "column1" */
const CassValue* column1 = cass_row_get_column_by_name(row, "column1");
```

<<<<<<< HEAD
Once the [`CassValue`]((http://datastax.github.io/cpp-driver/api/CassValue/)) has been obtained from the column, the actual value can be retrieved and assigned into the proper datatype.
=======
Once the [`CassValue`]((http://datastax.github.io/cpp-driver/api/CassValue/))
has been obtained from the column, the actual value can be retrieved and
assigned into the proper datatype.
>>>>>>> 54d7460c

```c
cass_int32_t int_value;
cass_value_get_int32(column1, &int_value);

cass_int64_t timestamp_value;
cass_value_get_int32(column2, &timestamp_value);

const char* string_value;
size_t string_value_length;
cass_value_get_string(column3, &string_value, &string_value_length);
```

## Iterators

Iterators can be used to iterate over the rows in a result, the columns in a
row, or the values in a collection.

**Important**: `cass_iterator_next()` invalidates values retrieved by the
previous iteration.

```c
const CassResult* result = cass_future_get_result(future);

CassIterator* iterator = cass_iterator_from_result(result);

while (cass_iterator_next(iterator)) {
  const CassRow* row = cass_iterator_get_row(iterator);
  /* Retreive and use values from the row */
}

cass_iterator_free(iterator);
```

All iterators use the same pattern, but will have different iterator creation
and retrieval functions. Iterating over a map collection is slightly different
because it has two values per entry, but utilizes the same basic pattern.

```c
/* Execute SELECT query where a map colleciton is returned */

const CassResult* result = cass_future_get_result(future);

const CassRow* row = cass_result_first_row(result);

const CassValue* map = cass_row_get_column(row, 0);

CassIterator* iterator = cass_iterator_from_map(map);

while (cass_iterator_next(iterator)) {
  /* A seperate call is used to get the key and the value */
  const CassValue* key = cass_iterator_get_map_key(iterator);
  const CassValue* value = cass_iterator_get_map_value(iterator);

  /* Use key/value pair */
}

cass_iterator_free(iterator);
}
```

## Paging

<<<<<<< HEAD
When communicating with Cassandra 2.0 or later, large result sets can be divided into multiple pages automatically. The [`CassResult`](http://datastax.github.io/cpp-driver/api/CassResult/) object keeps track of the pagination state for the sequence of paging queries. When paging through the result set, the result object is checked to see if more pages exist where it is then attached to the statement before re-executing the query to get the next page.
=======
When communicating with Cassandra 2.0 or later, large result sets can be divided
into multiple pages automatically. The
[`CassResult`](http://datastax.github.io/cpp-driver/api/CassResult/) object
keeps track of the pagination state for the sequence of paging queries. When
paging through the result set, the result object is checked to see if more pages
exist where it is then attached to the statement before re-executing the query
to get the next page.
>>>>>>> 54d7460c

```c
CassStatement* statement = cass_statement_new("SELECT * FROM table1", 0);

/* Return a 100 rows every time this statement is executed */
cass_statement_set_paging_size(statement, 100);

cass_bool_t has_more_pages = cass_true;

while (has_more_pages) {
  CassFuture* query_future = cass_session_execute(session, statement);

  const CassResult* result = cass_future_get_result(future);

  if (result == NULL) {
     /* Handle error */
     cass_future_free(query_future);
     break;
  }

  /* Get values from result... */

  /* Check to see if there are more pages remaining for this result */
  has_more_pages = cass_result_has_more_pages(result);

  if (has_more_pages) {
    /* If there are more pages we need to set the position for the next execute */
    cass_statement_set_paging_state(statement, result);
  }

  cass_result_free(result);
}
```

The [`cass_statement_set_paging_state()`] function abstracts the actual paging
state token away from the application. The raw paging state token can be
accessed using [`cass_result_paging_state()`] and added to a statement using
[`cass_statement_set_paging_state_token()`].

**Warning**: The paging state token should not be exposed to or come from
untrusted environments. That paging state could be spoofed and potentially used
to gain access to other data.

[`cass_statement_set_paging_state()`]: http://datastax.github.io/cpp-driver/api/CassStatement/#cass-statement-set-paging-state
[`cass_result_paging_state()`]: http://datastax.github.io/cpp-driver/api/CassResult/#cass-result-paging-state
[`cass_statement_set_paging_state_token()`]: http://datastax.github.io/cpp-driver/api/CassStatement/#cass-statement-set-paging-state-token<|MERGE_RESOLUTION|>--- conflicted
+++ resolved
@@ -1,10 +1,5 @@
 # Handling Results
 
-<<<<<<< HEAD
-The [`CassResult`](http://datastax.github.io/cpp-driver/api/CassResult/) object is typically returned for `SELECT` statments. For mutations (`INSERT`, `UPDATE`, and `DELETE`) only a status code will be present and can be accessed using `cass_future_error_code()`. However, when using lightweight transactions a result object will be available to check the status of the transaction. The result object is obtained from executed statements' future object.
-
-**Important**: Rows, column values, collections, decimals, strings, and bytes objects are all invalidated when the result object is freed. All of these objects point to memory held by the result. This allows the driver to avoid unneccessarily copying data.
-=======
 The [`CassResult`](http://datastax.github.io/cpp-driver/api/CassResult/) object
 is typically returned for `SELECT` statements. For mutations (`INSERT`, `UPDATE`,
 and `DELETE`) only a status code will be present and can be accessed using
@@ -16,7 +11,6 @@
 objects are all invalidated when the result object is freed. All of these
 objects point to memory held by the result. This allows the driver to avoid
 unnecessarily copying data.
->>>>>>> 54d7460c
 
 ```c
 const CassResult* result = cass_future_get_result(future);
@@ -30,16 +24,12 @@
 
 ## Rows and Column Values
 
-<<<<<<< HEAD
-The result object represents a collection of rows. The first row, if present, can be obtained using `cass_result_first_row()`. Multiple rows are accessed using a [`CassIterator`](http://datastax.github.io/cpp-driver/api/CassResult/) object. After a row has been retrieved, the column value(s) can be accessed from a row by either index or by name. The iterator object can also be used with enumerated column values.
-=======
 The result object represents a collection of rows. The first row, if present,
 can be obtained using `cass_result_first_row()`. Multiple rows are accessed
 using a [`CassIterator`](http://datastax.github.io/cpp-driver/api/CassIterator/)
 object. After a row has been retrieved, the column value(s) can be accessed from
 a row by either index or by name. The iterator object can also be used with
 enumerated column values.
->>>>>>> 54d7460c
 
 ```c
 const CassRow* row = cass_result_first_row(result);
@@ -55,13 +45,9 @@
 const CassValue* column1 = cass_row_get_column_by_name(row, "column1");
 ```
 
-<<<<<<< HEAD
-Once the [`CassValue`]((http://datastax.github.io/cpp-driver/api/CassValue/)) has been obtained from the column, the actual value can be retrieved and assigned into the proper datatype.
-=======
 Once the [`CassValue`]((http://datastax.github.io/cpp-driver/api/CassValue/))
 has been obtained from the column, the actual value can be retrieved and
 assigned into the proper datatype.
->>>>>>> 54d7460c
 
 ```c
 cass_int32_t int_value;
@@ -125,9 +111,6 @@
 
 ## Paging
 
-<<<<<<< HEAD
-When communicating with Cassandra 2.0 or later, large result sets can be divided into multiple pages automatically. The [`CassResult`](http://datastax.github.io/cpp-driver/api/CassResult/) object keeps track of the pagination state for the sequence of paging queries. When paging through the result set, the result object is checked to see if more pages exist where it is then attached to the statement before re-executing the query to get the next page.
-=======
 When communicating with Cassandra 2.0 or later, large result sets can be divided
 into multiple pages automatically. The
 [`CassResult`](http://datastax.github.io/cpp-driver/api/CassResult/) object
@@ -135,7 +118,6 @@
 paging through the result set, the result object is checked to see if more pages
 exist where it is then attached to the statement before re-executing the query
 to get the next page.
->>>>>>> 54d7460c
 
 ```c
 CassStatement* statement = cass_statement_new("SELECT * FROM table1", 0);
