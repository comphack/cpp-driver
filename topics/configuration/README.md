# Configuration

## Load balancing

Load balancing controls how queries are distributed to nodes in a Cassandra
cluster.

Without additional configuration the C/C++ driver defaults to using Datacenter-aware
load balancing with token-aware routing. Meaning the driver will only send
queries to nodes in the local datacenter (for local consistency levels) and
it will use the primary key of queries to route them directly to the nodes where the
corresponding data is located.

### Round-robin Load Balancing

This load balancing policy equally distributes queries across cluster without
consideration of datacenter locality. This should only be used with
Cassandra clusters where all nodes are located in the same datacenter.

### Datacenter-aware Load Balancing

This load balancing policy equally distributes queries to nodes in the local
datacenter. Nodes in remote datacenters are only used when all local nodes are
unavailable. Additionally, remote nodes are only considered when non-local
consistency levels are used or if the driver is configured to use remote nodes
with the [`allow_remote_dcs_for_local_cl`] setting.

```c
/*
 * Use up to 2 remote datacenter nodes for remote consistency levels
 * or when `allow_remote_dcs_for_local_cl` is enabled.
 */
unsigned used_hosts_per_remote_dc = 2;

/* Don't use remote datacenter nodes for local consistency levels */
cass_bool_t allow_remote_dcs_for_local_cl = cass_false;

cass_cluster_set_load_balance_dc_aware(cluster,
                                       used_hosts_per_remote_dc,
                                       allow_remote_dcs_for_local_cl);
```

### Token-aware Routing

Token-aware routing uses the primary key of queries to route requests directly to
the Cassandra nodes where the data is located. Using this policy avoids having
to route requests through an extra coordinator node in the Cassandra cluster. This
can improve query latency and reduce load on the Cassandra nodes. It can be used
in conjunction with other load balancing and routing policies.

```c
/* Enable token-aware routing (this is the default setting) */
cass_cluster_set_token_aware_routing(cluster, cass_true);

/* Disable token-aware routing */
cass_cluster_set_token_aware_routing(cluster, cass_true);
```

### Latency-aware Routing

Latency-aware routing tracks the latency of queries to avoid sending new queries
to poorly performing Cassandra nodes. It can be used in conjunction with other
load balancing and routing policies.

```c
/* Disable latency-aware routing (this is the default setting) */
cass_cluster_set_latency_aware_routing(cluster, cass_false);

/* Enable latency-aware routing */
cass_cluster_set_latency_aware_routing(cluster, cass_true);

/*
 * Configure latency-aware routing settings
 */

/* Up to 2 times the best performing latency is okay */
cass_double_t exclusion_threshold = 2.0;

 /* Use the default scale */
cass_uint64_t scale_ms = 100;

/* Retry a node after 10 seconds even if it was performing poorly before */
cass_uint64_t retry_period_ms = 10000;

/* Find the best performing latency every 100 milliseconds */
cass_uint64_t update_rate_ms = 100;

/* Only consider the average latency of a node after it's been queried 50 times */
cass_uint64_t min_measured = 50;

cass_cluster_set_latency_aware_routing_settings(cluster,
                                                exclusion_threshold,
                                                scale_ms,
                                                retry_period_ms,
                                                update_rate_ms,
                                                min_measured);
```

<<<<<<< HEAD
[`allow_remote_dcs_for_local_cl`]: http://datastax.github.io/cpp-driver/api/CassCluster/#1a46b9816129aaa5ab61a1363489dccfd0
=======
### Connection Heartbeats

To prevent intermediate network devices (routers, switches, etc.) from
disconnecting pooled connections the driver sends a lightweight heartbeat
request (using an [`OPTIONS`] protocol request) periodically. By default the
driver sends a heartbeat every 30 seconds. This can be changed or disabled (0
second interval) using the following:

```c
/* Change the heartbeat interval to 1 minute */
cass_cluster_set_connection_heartbeat_interval(cluster, 60);

/* Disable heartbeat requests */
cass_cluster_set_connection_heartbeat_interval(cluster, 0);
```
Heartbeats are also used to detect unresponsive connections. An idle timeout
setting controls the amount of time a connection is allowed to be without a
successful heartbeat before being terminated and scheduled for reconnection. This
interval can be changed from the default of 60 seconds:

```c
/* Change the idle timeout to 2 minute */
cass_cluster_set_connection_idle_timeout(cluster, 120);
```

It can be disabled by setting the value to a very long timeout or by disabling
heartbeats.

[`allow_remote_dcs_for_local_cl`]: http://datastax.github.io/cpp-driver/api/CassCluster/#1a46b9816129aaa5ab61a1363489dccfd0
[`OPTIONS`]: https://github.com/apache/cassandra/blob/trunk/doc/native_protocol_v3.spec#L278-L282
>>>>>>> 54d7460c
<|MERGE_RESOLUTION|>--- conflicted
+++ resolved
@@ -96,9 +96,6 @@
                                                 min_measured);
 ```
 
-<<<<<<< HEAD
-[`allow_remote_dcs_for_local_cl`]: http://datastax.github.io/cpp-driver/api/CassCluster/#1a46b9816129aaa5ab61a1363489dccfd0
-=======
 ### Connection Heartbeats
 
 To prevent intermediate network devices (routers, switches, etc.) from
@@ -128,5 +125,4 @@
 heartbeats.
 
 [`allow_remote_dcs_for_local_cl`]: http://datastax.github.io/cpp-driver/api/CassCluster/#1a46b9816129aaa5ab61a1363489dccfd0
-[`OPTIONS`]: https://github.com/apache/cassandra/blob/trunk/doc/native_protocol_v3.spec#L278-L282
->>>>>>> 54d7460c
+[`OPTIONS`]: https://github.com/apache/cassandra/blob/trunk/doc/native_protocol_v3.spec#L278-L282