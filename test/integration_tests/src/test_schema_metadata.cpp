--- conflicted
+++ resolved
@@ -86,15 +86,10 @@
         cass_schema_meta_free(schema_meta_);
         schema_meta_ = cass_session_get_schema_meta(session);
       }
-<<<<<<< HEAD
       if (cass_schema_meta_snapshot_version(schema_meta_) == cass_schema_meta_snapshot_version(old)) {
         boost::unit_test::unit_test_log_t::instance().set_threshold_level(boost::unit_test::log_messages);
         BOOST_TEST_MESSAGE("Schema metadata was not refreshed or was not changed");
         boost::unit_test::unit_test_log_t::instance().set_threshold_level(boost::unit_test::log_all_errors);
-=======
-      if (cass::get_schema_meta_from_keyspace(schema_, "system") == cass::get_schema_meta_from_keyspace(old, "system")) {
-        std::cout << "Schema metadata was not refreshed or was not changed" << std::endl;
->>>>>>> 4c0cf7c8
       }
       cass_schema_meta_free(old);
     } else {
