--- conflicted
+++ resolved
@@ -279,11 +279,7 @@
  * This test handles the binding of a prepared statement with a
  * CASS_VALUE_TYPE_BLOB and CASS_VALUE_TYPE_VARINT datatype.
  *
-<<<<<<< HEAD
- * @since 2.0.2
-=======
  * @since 2.1.0-beta
->>>>>>> 54d7460c
  * @test_category prepared_statements:binding
  * @jira_ticket CPP-272 [https://datastax-oss.atlassian.net/browse/CPP-272]
  */
