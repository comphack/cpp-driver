/*
  Copyright (c) 2014-2015 DataStax

  Licensed under the Apache License, Version 2.0 (the "License");
  you may not use this file except in compliance with the License.
  You may obtain a copy of the License at

  http://www.apache.org/licenses/LICENSE-2.0

  Unless required by applicable law or agreed to in writing, software
  distributed under the License is distributed on an "AS IS" BASIS,
  WITHOUT WARRANTIES OR CONDITIONS OF ANY KIND, either express or implied.
  See the License for the specific language governing permissions and
  limitations under the License.
*/

#ifndef __CASS_SCHEMA_METADATA_HPP_INCLUDED__
#define __CASS_SCHEMA_METADATA_HPP_INCLUDED__

#include "copy_on_write_ptr.hpp"
#include "iterator.hpp"
#include "macros.hpp"
#include "ref_counted.hpp"
#include "scoped_lock.hpp"
#include "scoped_ptr.hpp"
#include "token_map.hpp"
#include "data_type.hpp"
#include "value.hpp"

#include <map>
#include <string>
#include <uv.h>
#include <vector>

namespace cass {

class ColumnMetadata;
class TableMetadata;
class KeyspaceMetadata;
class TableMetadata;
class Row;
class ResultResponse;

template<class T>
class MapIteratorImpl {
public:
  typedef T ItemType;
  typedef std::map<std::string, T> Collection;

  MapIteratorImpl(const Collection& map)
    : next_(map.begin())
    , end_(map.end()) {}

  bool next() {
    if (next_ == end_) {
      return false;
    }
    current_ = next_++;
    return true;
  }

  const T& item() const {
    return current_->second;
  }

private:
  typename Collection::const_iterator next_;
  typename Collection::const_iterator current_;
  typename Collection::const_iterator end_;
};

template<class T>
class VecIteratorImpl {
public:
  typedef T ItemType;
  typedef std::vector<T> Collection;

  VecIteratorImpl(const Collection& vec)
    : next_(vec.begin())
    , end_(vec.end()) {}

  bool next() {
    if (next_ == end_) {
      return false;
    }
    current_ = next_++;
    return true;
  }

  const T& item() const {
    return (*current_);
  }

private:
  typename Collection::const_iterator next_;
  typename Collection::const_iterator current_;
  typename Collection::const_iterator end_;
};

struct MetadataConfig {
  MetadataConfig()
    : protocol_version(0) { }
  int protocol_version;
  VersionNumber cassandra_version;
  NativeDataTypes native_types;
};

class MetadataField {
public:
  typedef std::map<std::string, MetadataField> Map;

  MetadataField() {}

  MetadataField(const std::string& name)
    : name_(name) {}

  MetadataField(const std::string& name,
                const Value& value,
                const SharedRefPtr<RefBuffer>& buffer)
    : name_(name)
    , value_(value)
    , buffer_(buffer) {}

  const std::string& name() const {
    return name_;
  }

  const Value* value() const {
    return &value_;
  }

private:
  std::string name_;
  Value value_;
  SharedRefPtr<RefBuffer> buffer_;
};

class MetadataFieldIterator : public Iterator {
public:
  typedef MapIteratorImpl<MetadataField>::Collection Map;

  MetadataFieldIterator(const Map& map)
    : Iterator(CASS_ITERATOR_TYPE_META_FIELD)
    , impl_(map) {}

  virtual bool next() { return impl_.next(); }
  const MetadataField* field() const { return &impl_.item(); }

private:
  MapIteratorImpl<MetadataField> impl_;
};

class MetadataBase {
public:
  MetadataBase(const std::string& name)
    : name_(name) { }

  const std::string& name() const { return name_; }

  const Value* get_field(const std::string& name) const;
  std::string get_string_field(const std::string& name) const;
  Iterator* iterator_fields() const { return new MetadataFieldIterator(fields_); }

  void swap_fields(MetadataBase& meta) {
    fields_.swap(meta.fields_);
  }

protected:
  const Value* add_field(const SharedRefPtr<RefBuffer>& buffer, const Row* row, const std::string& name);
  void add_field(const SharedRefPtr<RefBuffer>& buffer, const Value& value, const std::string& name);
  void add_json_list_field(int version, const Row* row, const std::string& name);
  const Value* add_json_map_field(int version, const Row* row, const std::string& name);

  MetadataField::Map fields_;

private:
  const std::string name_;
};

template<class IteratorImpl>
class MetadataIteratorImpl : public Iterator {
public:
  typedef typename IteratorImpl::Collection Collection;

  MetadataIteratorImpl(CassIteratorType type, const Collection& colleciton)
    : Iterator(type)
    , impl_(colleciton) {}

  virtual bool next() { return impl_.next(); }

protected:
  IteratorImpl impl_;
};

class FunctionMetadata : public MetadataBase, public RefCounted<FunctionMetadata> {
public:
  typedef SharedRefPtr<FunctionMetadata> Ptr;
  typedef std::map<std::string, Ptr> Map;
  typedef std::vector<Ptr> Vec;

  struct Argument {
    typedef std::vector<Argument> Vec;

    Argument(const StringRef& name, const DataType::ConstPtr& type)
      : name(name)
      , type(type) { }
    StringRef name;
    DataType::ConstPtr type;
  };

  FunctionMetadata(const MetadataConfig& config,
                   const std::string& name, const Value* signature,
                   KeyspaceMetadata* keyspace,
                   const SharedRefPtr<RefBuffer>& buffer, const Row* row);

  const std::string& simple_name() const { return simple_name_; }
  const Argument::Vec& args() const { return args_; }
  const DataType::ConstPtr& return_type() const { return return_type_; }
  StringRef body() const { return body_; }
  StringRef language() const { return language_; }
  bool called_on_null_input() const { return called_on_null_input_; }

  const DataType* get_arg_type(StringRef name) const;

private:
  std::string simple_name_;
  Argument::Vec args_;
  DataType::ConstPtr return_type_;
  StringRef body_;
  StringRef language_;
  bool called_on_null_input_;
};

inline bool operator==(const FunctionMetadata::Argument& a, StringRef b) {
  return a.name == b;
}

class AggregateMetadata : public MetadataBase, public RefCounted<AggregateMetadata> {
public:
  typedef SharedRefPtr<AggregateMetadata> Ptr;
  typedef std::map<std::string, Ptr> Map;
  typedef std::vector<Ptr> Vec;

  AggregateMetadata(const MetadataConfig& config,
                    const std::string& name, const Value* signature,
                    KeyspaceMetadata* keyspace,
                    const SharedRefPtr<RefBuffer>& buffer, const Row* row);

  const std::string& simple_name() const { return simple_name_; }
  const DataType::Vec arg_types() const { return arg_types_; }
  const DataType::ConstPtr& return_type() const { return return_type_; }
  const DataType::ConstPtr& state_type() const { return state_type_; }
  const FunctionMetadata::Ptr& state_func() const { return state_func_; }
  const FunctionMetadata::Ptr& final_func() const { return final_func_; }
  const Value& init_cond() const { return init_cond_; }

private:
  std::string simple_name_;
  DataType::Vec arg_types_;
  DataType::ConstPtr return_type_;
  DataType::ConstPtr state_type_;
  FunctionMetadata::Ptr state_func_;
  FunctionMetadata::Ptr final_func_;
  Value init_cond_;
};

class IndexMetadata : public MetadataBase, public RefCounted<IndexMetadata> {
public:
  typedef SharedRefPtr<IndexMetadata> Ptr;
  typedef std::map<std::string, Ptr> Map;
  typedef std::vector<Ptr> Vec;

  CassIndexType type() const { return type_; }
  const std::string& target() const { return target_; }
  const Value* options() const { return options_; }

  IndexMetadata(const std::string& index_name)
    : MetadataBase(index_name) { }

  static IndexMetadata::Ptr from_row(const std::string& index_name,
                                     const SharedRefPtr<RefBuffer>& buffer, const Row* row);
  void update(StringRef index_type, const Value* options);

  static IndexMetadata::Ptr from_legacy(const MetadataConfig& config,
                                        const std::string& index_name, const ColumnMetadata* column,
                                        const SharedRefPtr<RefBuffer>& buffer, const Row* row);
  void update_legacy(StringRef index_type, const ColumnMetadata* column, const Value* options);


private:
  static CassIndexType index_type_from_string(StringRef index_type);
  static std::string target_from_legacy(const ColumnMetadata* column,
                                        const Value* options);

private:
  CassIndexType type_;
  std::string target_;
  const Value* options_;

private:
  DISALLOW_COPY_AND_ASSIGN(IndexMetadata);
};

class ColumnMetadata : public MetadataBase, public RefCounted<ColumnMetadata> {
public:
  typedef SharedRefPtr<ColumnMetadata> Ptr;
  typedef std::vector<Ptr> Vec;

  ColumnMetadata(const std::string& name)
    : MetadataBase(name)
    , type_(CASS_COLUMN_TYPE_REGULAR)
    , position_(0)
    , is_reversed_(false) { }

  ColumnMetadata(const std::string& name,
                 int32_t position,
                 CassColumnType type,
                 const DataType::ConstPtr& data_type)
    : MetadataBase(name)
    , type_(type)
    , position_(position)
    , data_type_(data_type)
    , is_reversed_(false) { }

  ColumnMetadata(const MetadataConfig& config,
                 const std::string& name,
                 KeyspaceMetadata* keyspace,
                 TableMetadata* table,
                 const SharedRefPtr<RefBuffer>& buffer, const Row* row);

  CassColumnType type() const { return type_; }
  int32_t position() const { return position_; }
  const DataType::ConstPtr& data_type() const { return data_type_; }
  bool is_reversed() const { return is_reversed_; }

private:
  CassColumnType type_;
  int32_t position_;
  DataType::ConstPtr data_type_;
  bool is_reversed_;

private:
  DISALLOW_COPY_AND_ASSIGN(ColumnMetadata);
};

inline bool operator==(const ColumnMetadata::Ptr& a, const std::string& b) {
  return a->name() == b;
}

class TableMetadataBase : public MetadataBase, public RefCounted<TableMetadataBase> {
public:
<<<<<<< HEAD
  typedef SharedRefPtr<TableMetadataBase> Ptr;
=======
  typedef SharedRefPtr<TableMetadata> Ptr;
  typedef std::map<std::string, Ptr> Map;
  typedef std::vector<std::string> KeyAliases;
  typedef std::vector<CassClusteringOrder> ClusteringOrderVec;
>>>>>>> a8e91b16

  class ColumnIterator : public MetadataIteratorImpl<VecIteratorImpl<ColumnMetadata::Ptr> > {
  public:
    ColumnIterator(const ColumnIterator::Collection& collection)
      : MetadataIteratorImpl<VecIteratorImpl<ColumnMetadata::Ptr> >(CASS_ITERATOR_TYPE_COLUMN_META, collection) { }
    const ColumnMetadata* column() const { return impl_.item().get(); }
  };

<<<<<<< HEAD
  TableMetadataBase(const MetadataConfig& config,
                    const std::string& name, const SharedRefPtr<RefBuffer>& buffer, const Row* row);
=======
  class IndexIterator : public MetadataIteratorImpl<VecIteratorImpl<IndexMetadata::Ptr> > {
  public:
  IndexIterator(const IndexIterator::Collection& collection)
    : MetadataIteratorImpl<VecIteratorImpl<IndexMetadata::Ptr> >(CASS_ITERATOR_TYPE_INDEX_META, collection) { }
    const IndexMetadata* index() const { return impl_.item().get(); }
  };

  TableMetadata(const std::string& name)
    : MetadataBase(name) { }

  TableMetadata(const MetadataConfig& config,
                const std::string& name, const SharedRefPtr<RefBuffer>& buffer, const Row* row);
>>>>>>> a8e91b16

  const ColumnMetadata::Vec& columns() const { return columns_; }
  const ColumnMetadata::Vec& partition_key() const { return partition_key_; }
  const ColumnMetadata::Vec& clustering_key() const { return clustering_key_; }
  const ClusteringOrderVec& clustering_key_order() const { return clustering_key_order_; }

  const IndexMetadata::Vec& indexes() const { return indexes_; }

  Iterator* iterator_columns() const { return new ColumnIterator(columns_); }
  const ColumnMetadata* get_column(const std::string& name) const;
  void add_column(const ColumnMetadata::Ptr& column);
  void clear_columns();
  void build_keys_and_sort(const MetadataConfig& config);

<<<<<<< HEAD
protected:
=======
  Iterator* iterator_indexes() const { return new IndexIterator(indexes_); }
  const IndexMetadata* get_index(const std::string& name) const;
  void add_index(const IndexMetadata::Ptr& index);
  void clear_indexes();

private:
>>>>>>> a8e91b16
  ColumnMetadata::Vec columns_;
  ColumnMetadata::Vec partition_key_;
  ColumnMetadata::Vec clustering_key_;
  ClusteringOrderVec clustering_key_order_;
  IndexMetadata::Vec indexes_;
  IndexMetadata::Map indexes_by_name_;

private:
  DISALLOW_COPY_AND_ASSIGN(TableMetadataBase);
};

class ViewMetadata : public TableMetadataBase {
public:
  typedef SharedRefPtr<ViewMetadata> Ptr;
  typedef std::map<std::string, Ptr> Map;
  typedef std::vector<Ptr> Vec;

  static const ViewMetadata::Ptr NIL;

  ViewMetadata(const MetadataConfig& config,
               TableMetadata* table,
               const std::string& name,
               const SharedRefPtr<RefBuffer>& buffer, const Row* row);

  const TableMetadata* base_table() const { return base_table_; }
  TableMetadata* base_table() { return base_table_; }

private:
  // This cannot be a reference counted pointer because it would cause a cycle.
  // This is okay because the lifetime of the table will exceed the lifetime
  // of a table's view. That is, a table's views will be removed when a table is
  // removed.
  TableMetadata* base_table_;
};

class ViewIteratorBase : public Iterator {
public:
  ViewIteratorBase(CassIteratorType type)
    : Iterator(type) { }

  virtual ViewMetadata* view() const = 0;
};

class ViewIteratorVec : public ViewIteratorBase {
public:
  ViewIteratorVec(const ViewMetadata::Vec& views)
    : ViewIteratorBase(CASS_ITERATOR_TYPE_MATERIALIZED_VIEW_META)
    , impl_(views) { }

  virtual ViewMetadata* view() const { return impl_.item().get(); }
  virtual bool next() { return impl_.next(); }

private:
  VecIteratorImpl<ViewMetadata::Ptr> impl_;
};

class ViewIteratorMap : public ViewIteratorBase {
public:
  ViewIteratorMap(const ViewMetadata::Map& views)
    : ViewIteratorBase(CASS_ITERATOR_TYPE_MATERIALIZED_VIEW_META)
    , impl_(views) { }

  virtual ViewMetadata* view() const { return impl_.item().get(); }
  virtual bool next() { return impl_.next(); }

private:
  MapIteratorImpl<ViewMetadata::Ptr> impl_;
};

inline bool operator<(const ViewMetadata::Ptr& a, const ViewMetadata::Ptr& b) {
  return a->name() < b->name();
}

inline  bool operator<(const ViewMetadata::Ptr& a, const std::string& b) {
  return a->name() < b;
}

inline bool operator==(const ViewMetadata::Ptr& a, const ViewMetadata::Ptr& b) {
  return a->name() == b->name();
}

class TableMetadata : public TableMetadataBase {
public:
  typedef SharedRefPtr<TableMetadata> Ptr;
  typedef std::map<std::string, Ptr> Map;
  typedef std::vector<Ptr> Vec;
  typedef std::vector<std::string> KeyAliases;

  static const TableMetadata::Ptr NIL;

  TableMetadata(const MetadataConfig& config, const std::string& name,
                const SharedRefPtr<RefBuffer>& buffer, const Row* row);

  const ViewMetadata::Vec& views() const { return views_; }

  Iterator* iterator_views() const { return new ViewIteratorVec(views_); }
  const ViewMetadata* get_view(const std::string& name) const;
  void add_view(const ViewMetadata::Ptr& view);
  void drop_view(const std::string& name);
  void sort_views();

  void key_aliases(const NativeDataTypes& native_types, KeyAliases* output) const;

private:
  ViewMetadata::Vec views_;
};

class KeyspaceMetadata : public MetadataBase {
public:
  typedef std::map<std::string, KeyspaceMetadata> Map;
  typedef CopyOnWritePtr<KeyspaceMetadata::Map> MapPtr;
  typedef std::map<StringRef, StringRef> OptionsMap;

  class TableIterator : public MetadataIteratorImpl<MapIteratorImpl<TableMetadata::Ptr> > {
  public:
   TableIterator(const TableIterator::Collection& collection)
     : MetadataIteratorImpl<MapIteratorImpl<TableMetadata::Ptr> >(CASS_ITERATOR_TYPE_TABLE_META, collection) { }
    const TableMetadata* table() const { return static_cast<TableMetadata*>(impl_.item().get()); }
  };

  class TypeIterator : public MetadataIteratorImpl<MapIteratorImpl<UserType::Ptr> > {
  public:
   TypeIterator(const TypeIterator::Collection& collection)
     : MetadataIteratorImpl<MapIteratorImpl<UserType::Ptr> >(CASS_ITERATOR_TYPE_TYPE_META, collection) { }
    const UserType* type() const { return impl_.item().get(); }
  };

  class FunctionIterator : public MetadataIteratorImpl<MapIteratorImpl<FunctionMetadata::Ptr> > {
  public:
   FunctionIterator(const FunctionIterator::Collection& collection)
     : MetadataIteratorImpl<MapIteratorImpl<FunctionMetadata::Ptr> >(CASS_ITERATOR_TYPE_FUNCTION_META, collection) { }
    const FunctionMetadata* function() const { return impl_.item().get(); }
  };

  class AggregateIterator : public MetadataIteratorImpl<MapIteratorImpl<AggregateMetadata::Ptr> > {
  public:
   AggregateIterator(const AggregateIterator::Collection& collection)
     : MetadataIteratorImpl<MapIteratorImpl<AggregateMetadata::Ptr> >(CASS_ITERATOR_TYPE_AGGREGATE_META, collection) { }
    const AggregateMetadata* aggregate() const { return impl_.item().get(); }
  };

  KeyspaceMetadata(const std::string& name)
    : MetadataBase(name)
    , tables_(new TableMetadata::Map)
    , views_(new ViewMetadata::Map)
    , user_types_(new UserType::Map)
    , functions_(new FunctionMetadata::Map)
    , aggregates_(new AggregateMetadata::Map) { }

  void update(const MetadataConfig& config,
              const SharedRefPtr<RefBuffer>& buffer, const Row* row);

  const FunctionMetadata::Map& functions() const { return *functions_; }
  const UserType::Map& user_types() const { return *user_types_; }

  Iterator* iterator_tables() const { return new TableIterator(*tables_); }
  const TableMetadata* get_table(const std::string& name) const;
  const TableMetadata::Ptr& get_table(const std::string& name);
  void add_table(const TableMetadata::Ptr& table);

  Iterator* iterator_views() const { return new ViewIteratorMap(*views_); }
  const ViewMetadata* get_view(const std::string& name) const;
  const ViewMetadata::Ptr& get_view(const std::string& name);
  void add_view(const ViewMetadata::Ptr& view);

  void drop_table_or_view(const std::string& table_name);

  Iterator* iterator_user_types() const { return new TypeIterator(*user_types_); }
  const UserType* get_user_type(const std::string& type_name) const;
  const UserType::Ptr& get_or_create_user_type(const std::string& name, bool is_frozen);
  void drop_user_type(const std::string& type_name);

  Iterator* iterator_functions() const { return new FunctionIterator(*functions_); }
  const FunctionMetadata* get_function(const std::string& full_function_name) const;
  void add_function(const FunctionMetadata::Ptr& function);
  void drop_function(const std::string& full_function_name);

  Iterator* iterator_aggregates() const { return new AggregateIterator(*aggregates_); }
  const AggregateMetadata* get_aggregate(const std::string& full_aggregate_name) const;
  void add_aggregate(const AggregateMetadata::Ptr& aggregate);
  void drop_aggregate(const std::string& full_aggregate_name);

  StringRef strategy_class() const { return strategy_class_; }
  const OptionsMap& strategy_options() const { return strategy_options_; }

private:
  StringRef strategy_class_;
  OptionsMap strategy_options_;

  CopyOnWritePtr<TableMetadata::Map> tables_;
  CopyOnWritePtr<ViewMetadata::Map> views_;
  CopyOnWritePtr<UserType::Map> user_types_;
  CopyOnWritePtr<FunctionMetadata::Map> functions_;
  CopyOnWritePtr<AggregateMetadata::Map> aggregates_;
};

class Metadata {
public:
  class KeyspaceIterator : public MetadataIteratorImpl<MapIteratorImpl<KeyspaceMetadata> > {
  public:
  KeyspaceIterator(const KeyspaceIterator::Collection& collection)
    : MetadataIteratorImpl<MapIteratorImpl<KeyspaceMetadata> >(CASS_ITERATOR_TYPE_KEYSPACE_META, collection) { }
    const KeyspaceMetadata* keyspace() const { return &impl_.item(); }
  };

  class SchemaSnapshot {
  public:
    SchemaSnapshot(uint32_t version,
                   int protocol_version,
                   const VersionNumber& cassandra_version,
                   const KeyspaceMetadata::MapPtr& keyspaces)
      : version_(version)
      , protocol_version_(protocol_version)
      , cassandra_version_(cassandra_version)
      , keyspaces_(keyspaces) { }

    uint32_t version() const { return version_; }
    int protocol_version() const { return protocol_version_; }
    VersionNumber cassandra_version() const { return cassandra_version_; }

    const KeyspaceMetadata* get_keyspace(const std::string& name) const;
    Iterator* iterator_keyspaces() const { return new KeyspaceIterator(*keyspaces_); }

    const UserType* get_user_type(const std::string& keyspace_name,
                                  const std::string& type_name) const;

  private:
    uint32_t version_;
    int protocol_version_;
    VersionNumber cassandra_version_;
    KeyspaceMetadata::MapPtr keyspaces_;
  };

  static std::string full_function_name(const std::string& name, const StringVec& signature);

public:
  Metadata()
    : updating_(&front_)
    , schema_snapshot_version_(0) {
    uv_mutex_init(&mutex_);
  }

  ~Metadata() {
    uv_mutex_destroy(&mutex_);
  }

  SchemaSnapshot schema_snapshot() const;

  void update_keyspaces(ResultResponse* result);
  void update_tables(ResultResponse* result);
<<<<<<< HEAD
  void update_views(ResultResponse* result);
  void update_columns(ResultResponse* result);
=======
  void update_columns(ResultResponse* result);
  void update_indexes(ResultResponse* result);
>>>>>>> a8e91b16
  void update_user_types(ResultResponse* result);
  void update_functions(ResultResponse* result);
  void update_aggregates(ResultResponse* result);

  void drop_keyspace(const std::string& keyspace_name);
  void drop_table_or_view(const std::string& keyspace_name, const std::string& table_or_view_name);
  void drop_user_type(const std::string& keyspace_name, const std::string& type_name);
  void drop_function(const std::string& keyspace_name, const std::string& full_function_name);
  void drop_aggregate(const std::string& keyspace_name, const std::string& full_aggregate_name);

  // This clears and allows updates to the back buffer while preserving
  // the front buffer for snapshots.
  void clear_and_update_back();

  // This swaps the back buffer to the front and makes incremental updates
  // happen directly to the front buffer.
  void swap_to_back_and_update_front();

  void clear();

  void set_protocol_version(int version) {
    config_.protocol_version = version;
  }

  const VersionNumber& cassandra_version() const { return config_.cassandra_version; }
  void set_cassandra_version(const VersionNumber& cassandra_version) {
    config_.cassandra_version = cassandra_version;
  }

  void set_partitioner(const std::string& partitioner_class) { token_map_.set_partitioner(partitioner_class); }
  void update_host(SharedRefPtr<Host>& host, const TokenStringList& tokens) { token_map_.update_host(host, tokens); }
  void build() { token_map_.build(); }
  void remove_host(SharedRefPtr<Host>& host) { token_map_.remove_host(host); }

  const TokenMap& token_map() const { return token_map_; }

private:
  bool is_front_buffer() const { return updating_ == &front_; }

private:
  class InternalData {
  public:
    InternalData()
      : keyspaces_(new KeyspaceMetadata::Map()) { }

    const KeyspaceMetadata::MapPtr& keyspaces() const { return keyspaces_; }

    void update_keyspaces(const MetadataConfig& config, ResultResponse* result, KeyspaceMetadata::Map& updates);
    void update_tables(const MetadataConfig& config, ResultResponse* result);
<<<<<<< HEAD
    void update_views(const MetadataConfig& config, ResultResponse* result);
    void update_columns(const MetadataConfig& config, ResultResponse* result);
=======
    void update_columns(const MetadataConfig& config, ResultResponse* result);
    void update_indexes(const MetadataConfig& config, ResultResponse* result);
>>>>>>> a8e91b16
    void update_user_types(const MetadataConfig& config, ResultResponse* result);
    void update_functions(const MetadataConfig& config, ResultResponse* result);
    void update_aggregates(const MetadataConfig& config, ResultResponse* result);

    void drop_keyspace(const std::string& keyspace_name);
    void drop_table_or_view(const std::string& keyspace_name, const std::string& table_or_view_name);
    void drop_user_type(const std::string& keyspace_name, const std::string& type_name);
    void drop_function(const std::string& keyspace_name, const std::string& full_function_name);
    void drop_aggregate(const std::string& keyspace_name, const std::string& full_aggregate_name);

    void clear() { keyspaces_->clear(); }

    void swap(InternalData& other) {
      CopyOnWritePtr<KeyspaceMetadata::Map> temp = other.keyspaces_;
      keyspaces_ = other.keyspaces_;
      other.keyspaces_ = temp;
    }

  private:
<<<<<<< HEAD
=======

>>>>>>> a8e91b16
    KeyspaceMetadata* get_or_create_keyspace(const std::string& name);

  private:
    CopyOnWritePtr<KeyspaceMetadata::Map> keyspaces_;

  private:
    DISALLOW_COPY_AND_ASSIGN(InternalData);
  };

  InternalData* updating_;
  InternalData front_;
  InternalData back_;

  uint32_t schema_snapshot_version_;

  // This lock prevents partial snapshots when updating metadata
  mutable uv_mutex_t mutex_;

  // Only used internally on a single thread so it doesn't currently use
  // copy-on-write. When this is exposed externally it needs to be
  // moved into the InternalData class and made to use copy-on-write.
  TokenMap token_map_;

  // Only used internally on a single thread, there's
  // no need for copy-on-write.
  MetadataConfig config_;

private:
  DISALLOW_COPY_AND_ASSIGN(Metadata);
};

} // namespace cass

#endif

<|MERGE_RESOLUTION|>--- conflicted
+++ resolved
@@ -304,6 +304,7 @@
 class ColumnMetadata : public MetadataBase, public RefCounted<ColumnMetadata> {
 public:
   typedef SharedRefPtr<ColumnMetadata> Ptr;
+  typedef std::map<std::string, Ptr> Map;
   typedef std::vector<Ptr> Vec;
 
   ColumnMetadata(const std::string& name)
@@ -325,7 +326,6 @@
   ColumnMetadata(const MetadataConfig& config,
                  const std::string& name,
                  KeyspaceMetadata* keyspace,
-                 TableMetadata* table,
                  const SharedRefPtr<RefBuffer>& buffer, const Row* row);
 
   CassColumnType type() const { return type_; }
@@ -349,14 +349,8 @@
 
 class TableMetadataBase : public MetadataBase, public RefCounted<TableMetadataBase> {
 public:
-<<<<<<< HEAD
   typedef SharedRefPtr<TableMetadataBase> Ptr;
-=======
-  typedef SharedRefPtr<TableMetadata> Ptr;
-  typedef std::map<std::string, Ptr> Map;
-  typedef std::vector<std::string> KeyAliases;
   typedef std::vector<CassClusteringOrder> ClusteringOrderVec;
->>>>>>> a8e91b16
 
   class ColumnIterator : public MetadataIteratorImpl<VecIteratorImpl<ColumnMetadata::Ptr> > {
   public:
@@ -365,30 +359,13 @@
     const ColumnMetadata* column() const { return impl_.item().get(); }
   };
 
-<<<<<<< HEAD
   TableMetadataBase(const MetadataConfig& config,
                     const std::string& name, const SharedRefPtr<RefBuffer>& buffer, const Row* row);
-=======
-  class IndexIterator : public MetadataIteratorImpl<VecIteratorImpl<IndexMetadata::Ptr> > {
-  public:
-  IndexIterator(const IndexIterator::Collection& collection)
-    : MetadataIteratorImpl<VecIteratorImpl<IndexMetadata::Ptr> >(CASS_ITERATOR_TYPE_INDEX_META, collection) { }
-    const IndexMetadata* index() const { return impl_.item().get(); }
-  };
-
-  TableMetadata(const std::string& name)
-    : MetadataBase(name) { }
-
-  TableMetadata(const MetadataConfig& config,
-                const std::string& name, const SharedRefPtr<RefBuffer>& buffer, const Row* row);
->>>>>>> a8e91b16
 
   const ColumnMetadata::Vec& columns() const { return columns_; }
   const ColumnMetadata::Vec& partition_key() const { return partition_key_; }
   const ColumnMetadata::Vec& clustering_key() const { return clustering_key_; }
   const ClusteringOrderVec& clustering_key_order() const { return clustering_key_order_; }
-
-  const IndexMetadata::Vec& indexes() const { return indexes_; }
 
   Iterator* iterator_columns() const { return new ColumnIterator(columns_); }
   const ColumnMetadata* get_column(const std::string& name) const;
@@ -396,22 +373,12 @@
   void clear_columns();
   void build_keys_and_sort(const MetadataConfig& config);
 
-<<<<<<< HEAD
 protected:
-=======
-  Iterator* iterator_indexes() const { return new IndexIterator(indexes_); }
-  const IndexMetadata* get_index(const std::string& name) const;
-  void add_index(const IndexMetadata::Ptr& index);
-  void clear_indexes();
-
-private:
->>>>>>> a8e91b16
   ColumnMetadata::Vec columns_;
+  ColumnMetadata::Map columns_by_name_;
   ColumnMetadata::Vec partition_key_;
   ColumnMetadata::Vec clustering_key_;
   ClusteringOrderVec clustering_key_order_;
-  IndexMetadata::Vec indexes_;
-  IndexMetadata::Map indexes_by_name_;
 
 private:
   DISALLOW_COPY_AND_ASSIGN(TableMetadataBase);
@@ -496,10 +463,18 @@
 
   static const TableMetadata::Ptr NIL;
 
+  class IndexIterator : public MetadataIteratorImpl<VecIteratorImpl<IndexMetadata::Ptr> > {
+  public:
+  IndexIterator(const IndexIterator::Collection& collection)
+    : MetadataIteratorImpl<VecIteratorImpl<IndexMetadata::Ptr> >(CASS_ITERATOR_TYPE_INDEX_META, collection) { }
+    const IndexMetadata* index() const { return impl_.item().get(); }
+  };
+
   TableMetadata(const MetadataConfig& config, const std::string& name,
                 const SharedRefPtr<RefBuffer>& buffer, const Row* row);
 
   const ViewMetadata::Vec& views() const { return views_; }
+  const IndexMetadata::Vec& indexes() const { return indexes_; }
 
   Iterator* iterator_views() const { return new ViewIteratorVec(views_); }
   const ViewMetadata* get_view(const std::string& name) const;
@@ -507,10 +482,17 @@
   void drop_view(const std::string& name);
   void sort_views();
 
+  Iterator* iterator_indexes() const { return new IndexIterator(indexes_); }
+  const IndexMetadata* get_index(const std::string& name) const;
+  void add_index(const IndexMetadata::Ptr& index);
+  void clear_indexes();
+
   void key_aliases(const NativeDataTypes& native_types, KeyAliases* output) const;
 
 private:
   ViewMetadata::Vec views_;
+  IndexMetadata::Vec indexes_;
+  IndexMetadata::Map indexes_by_name_;
 };
 
 class KeyspaceMetadata : public MetadataBase {
@@ -656,13 +638,9 @@
 
   void update_keyspaces(ResultResponse* result);
   void update_tables(ResultResponse* result);
-<<<<<<< HEAD
   void update_views(ResultResponse* result);
   void update_columns(ResultResponse* result);
-=======
-  void update_columns(ResultResponse* result);
   void update_indexes(ResultResponse* result);
->>>>>>> a8e91b16
   void update_user_types(ResultResponse* result);
   void update_functions(ResultResponse* result);
   void update_aggregates(ResultResponse* result);
@@ -712,13 +690,10 @@
 
     void update_keyspaces(const MetadataConfig& config, ResultResponse* result, KeyspaceMetadata::Map& updates);
     void update_tables(const MetadataConfig& config, ResultResponse* result);
-<<<<<<< HEAD
     void update_views(const MetadataConfig& config, ResultResponse* result);
     void update_columns(const MetadataConfig& config, ResultResponse* result);
-=======
-    void update_columns(const MetadataConfig& config, ResultResponse* result);
+    void update_legacy_indexes(const MetadataConfig& config, ResultResponse* result);
     void update_indexes(const MetadataConfig& config, ResultResponse* result);
->>>>>>> a8e91b16
     void update_user_types(const MetadataConfig& config, ResultResponse* result);
     void update_functions(const MetadataConfig& config, ResultResponse* result);
     void update_aggregates(const MetadataConfig& config, ResultResponse* result);
@@ -738,10 +713,6 @@
     }
 
   private:
-<<<<<<< HEAD
-=======
-
->>>>>>> a8e91b16
     KeyspaceMetadata* get_or_create_keyspace(const std::string& name);
 
   private:
