--- conflicted
+++ resolved
@@ -190,16 +190,12 @@
     return true; // Don't retry
   }
 
-<<<<<<< HEAD
   pending_writes_size_ += request_size;
   if (pending_writes_size_ > config_.write_bytes_high_water_mark()) {
     set_is_available(false);
   }
 
-  logger_->debug("Connection: Sending message type %s with %d",
-=======
   logger_->trace("Connection: Sending message type %s with %d",
->>>>>>> 4ec1443b
                  opcode_to_string(handler->request()->opcode()).c_str(), stream);
 
   handler->set_state(Handler::REQUEST_STATE_WRITING);
