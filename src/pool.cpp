/*
  Copyright (c) 2014 DataStax

  Licensed under the Apache License, Version 2.0 (the "License");
  you may not use this file except in compliance with the License.
  You may obtain a copy of the License at

  http://www.apache.org/licenses/LICENSE-2.0

  Unless required by applicable law or agreed to in writing, software
  distributed under the License is distributed on an "AS IS" BASIS,
  WITHOUT WARRANTIES OR CONDITIONS OF ANY KIND, either express or implied.
  See the License for the specific language governing permissions and
  limitations under the License.
*/

#include "pool.hpp"

#include "connection.hpp"
#include "error_response.hpp"
#include "io_worker.hpp"
#include "logger.hpp"
#include "prepare_handler.hpp"
#include "session.hpp"
#include "set_keyspace_handler.hpp"
#include "request_handler.hpp"
#include "result_response.hpp"
#include "timer.hpp"

#include "third_party/boost/boost/bind.hpp"

namespace cass {

static bool least_busy_comp(Connection* a, Connection* b) {
  return a->pending_request_count() < b->pending_request_count();
}

Pool::Pool(IOWorker* io_worker, const Address& address,
           bool is_initial_connection)
    : io_worker_(io_worker)
    , address_(address)
    , loop_(io_worker->loop())
    , logger_(io_worker->logger())
    , config_(io_worker->config())
    , state_(POOL_STATE_NEW)
    , available_connection_count_(0)
    , is_available_(false)
    , is_initial_connection_(is_initial_connection)
    , is_defunct_(false)
    , is_critical_failure_(false)
    , is_pending_flush_(false) {}

Pool::~Pool() {
  logger_->debug("Pool: dtor with %u pending requests pool(%p)", pending_requests_.size(), this);
  while (!pending_requests_.is_empty()) {
    RequestHandler* request_handler
        = static_cast<RequestHandler*>(pending_requests_.front());
    pending_requests_.remove(request_handler);
    request_handler->stop_timer();
    request_handler->retry(RETRY_WITH_NEXT_HOST);
  }
}

void Pool::connect() {
  logger_->debug("Pool: connect %s pool(%p)", address_.to_string().c_str(), this);
  if (state_ == POOL_STATE_NEW) {
    for (unsigned i = 0; i < config_.core_connections_per_host(); ++i) {
      spawn_connection();
    }
    state_ = POOL_STATE_CONNECTING;
    maybe_notify_ready();
  }
}

void Pool::close() {
  if (state_ != POOL_STATE_CLOSING && state_ != POOL_STATE_CLOSED) {
    logger_->debug("Pool: closing pool(%p)", this);
    // We're closing before we've connected (likely beause of an error), we need
    // to notify we're "ready"
    if (state_ == POOL_STATE_CONNECTING) {
      state_ = POOL_STATE_CLOSING;
      io_worker_->notify_pool_ready(this);
    } else {
      state_ = POOL_STATE_CLOSING;
    }

    set_is_available(false);

    for (ConnectionVec::iterator it = connections_.begin(),
                                 end = connections_.end();
         it != end; ++it) {
      (*it)->close();
    }
    for (ConnectionSet::iterator it = connections_pending_.begin(),
                                 end = connections_pending_.end();
         it != end; ++it) {
      (*it)->close();
    }
    maybe_close();
  }
}

Connection* Pool::borrow_connection() {
  if (connections_.empty()) {
    for (unsigned i = 0; i < config_.core_connections_per_host(); ++i) {
      maybe_spawn_connection();
    }
    return NULL;
  }

  Connection* connection = find_least_busy();

  if (connection == NULL ||
      connection->pending_request_count() >=
        config_.max_simultaneous_requests_threshold()) {
      maybe_spawn_connection();
  }

  return connection;
}

void Pool::return_connection(Connection* connection) {
  if (!connection->is_ready() || pending_requests_.is_empty()) return;
  RequestHandler* request_handler
      = static_cast<RequestHandler*>(pending_requests_.front());
  remove_pending_request(request_handler);
  request_handler->stop_timer();
  if (!write(connection, request_handler)) {
    request_handler->retry(RETRY_WITH_NEXT_HOST);
  }
}

void Pool::add_pending_request(RequestHandler* request_handler) {
  pending_requests_.add_to_back(request_handler);
  if (pending_requests_.size() > config_.pending_requests_high_water_mark()) {
    set_is_available(false);
  }
}

void Pool::remove_pending_request(RequestHandler* request_handler) {
  pending_requests_.remove(request_handler);
  set_is_available(true);
}

void Pool::set_is_available(bool is_available) {
  if (is_available) {
    if (!is_available_ &&
        available_connection_count_ > 0 &&
        pending_requests_.size() < config_.pending_requests_low_water_mark()) {
      io_worker_->set_host_is_available(address_, true);
      is_available_ = true;
    }
  } else {
    if(is_available_) {
      io_worker_->set_host_is_available(address_, false);
      is_available_ = false;
    }
  }
}

bool Pool::write(Connection* connection, RequestHandler* request_handler) {
  request_handler->set_connection_and_pool(connection, this);
  if (io_worker_->is_current_keyspace(connection->keyspace())) {
    if (!connection->write(request_handler, false)) {
      return false;
    }
  } else {
<<<<<<< HEAD
    if(!connection->write(new SetKeyspaceHandler(connection, io_worker_->keyspace(),
                                                 request_handler), false)) {
      return false;
    }
  }
  if (!is_pending_flush_) {
    io_worker_->add_pending_flush(this);
  }
  is_pending_flush_ = true;
  return true;
}

void Pool::flush() {
  is_pending_flush_ = false;
  //if (is_defunct()) return;
  for (ConnectionVec::iterator it = connections_.begin(),
       end = connections_.end(); it != end; ++it) {
    (*it)->flush();
=======
    logger_->debug("Pool: setting keyspace %s on connection(%p) pool(%p)", io_worker_->keyspace().c_str(), connection, this);
    return connection->execute(new SetKeyspaceHandler(
        connection, io_worker_->keyspace(), request_handler));
>>>>>>> 4ec1443b
  }
}

void Pool::defunct() {
  is_defunct_ = true;
  close();
}

void Pool::maybe_notify_ready() {
  // This will notify ready even if all the connections fail.
  // it is up to the holder to inspect state
  if (state_ == POOL_STATE_CONNECTING && connections_pending_.empty()) {
    state_ = POOL_STATE_READY;
    io_worker_->notify_pool_ready(this);
  }
}

void Pool::maybe_close() {
  if (state_ == POOL_STATE_CLOSING && connections_.empty() &&
      connections_pending_.empty()) {
    state_ = POOL_STATE_CLOSED;
    io_worker_->notify_pool_closed(this);
  }
}

void Pool::spawn_connection() {
  if (state_ != POOL_STATE_CLOSING && state_ != POOL_STATE_CLOSED) {
    Connection* connection =
        new Connection(loop_, logger_, config_,
                       address_,
                       io_worker_->keyspace(),
                       io_worker_->protocol_version());

    logger_->info("Pool: Spawning new conneciton to host %s", address_.to_string(true).c_str());
    connection->set_ready_callback(
          boost::bind(&Pool::on_connection_ready, this, _1));
    connection->set_close_callback(
          boost::bind(&Pool::on_connection_closed, this, _1));
    connection->set_availability_changed_callback(
          boost::bind(&Pool::on_connection_availability_changed, this, _1));
    connection->connect();

    connections_pending_.insert(connection);
  }
}

void Pool::maybe_spawn_connection() {
  if (connections_pending_.size() >= config_.max_simultaneous_creation()) {
    return;
  }

  if (connections_.size() + connections_pending_.size() >=
      config_.max_connections_per_host()) {
    return;
  }

  if (state_ != POOL_STATE_READY) {
    return;
  }

  spawn_connection();
}

Connection* Pool::find_least_busy() {
  ConnectionVec::iterator it = std::min_element(
      connections_.begin(), connections_.end(), least_busy_comp);
  if ((*it)->is_ready() && (*it)->available_streams() > 0) {
    return *it;
  }
  return NULL;
}

void Pool::on_connection_ready(Connection* connection) {
  connections_pending_.erase(connection);
  maybe_notify_ready();

  connections_.push_back(connection);
  return_connection(connection);
}

void Pool::on_connection_closed(Connection* connection) {
  connections_pending_.erase(connection);

  ConnectionVec::iterator it =
      std::find(connections_.begin(), connections_.end(), connection);
  if (it != connections_.end()) {
    connections_.erase(it);
  }

  if (connection->is_defunct()) {
    // If at least one connection has a critical failure then don't try to
    // reconnect automatically.
    if (connection->is_critical_failure()) {
      is_critical_failure_ = true;
    }
    defunct();
  }

  maybe_notify_ready();
  maybe_close();
}

void Pool::on_connection_availability_changed(Connection* connection) {
  if (connection->is_available()) {
    ++available_connection_count_;
    set_is_available(true);
  } else {
    --available_connection_count_;
    assert(available_connection_count_ >= 0);
    if(available_connection_count_ == 0) {
      set_is_available(false);
    }
  }
}

void Pool::on_pending_request_timeout(RequestTimer* timer) {
  RequestHandler* request_handler = static_cast<RequestHandler*>(timer->data());
  remove_pending_request(request_handler);
  request_handler->retry(RETRY_WITH_NEXT_HOST);
  logger_->debug("Pool: timeout waiting for connection to %s pool(%p)",
                 address_.to_string().c_str(),
                 this);
  maybe_close();
}

<<<<<<< HEAD
void Pool::wait_for_connection(RequestHandler* request_handler) {
=======
bool Pool::wait_for_connection(RequestHandler* request_handler) {
  if (pending_requests_.size() + 1 > config_.max_pending_requests()) {
    logger_->warn("Exceeded the max pending requests setting of %u on host %s pool(%p)",
                  config_.max_pending_requests(),
                  address_.to_string().c_str(),
                  this);
    return false;
  }

  if (pending_requests_.size() % 10 == 0) {
    logger_->debug("Pool: %u request%s pending on %s pool(%p)",
                   pending_requests_.size()+1,
                   pending_requests_.size() > 0 ? "s":"",
                   address_.to_string().c_str(),
                   this);
  }

>>>>>>> 4ec1443b
  request_handler->start_timer(loop_, config_.connect_timeout(), request_handler,
                               boost::bind(&Pool::on_pending_request_timeout, this, _1));
  add_pending_request(request_handler);
}

} // namespace cass<|MERGE_RESOLUTION|>--- conflicted
+++ resolved
@@ -132,6 +132,15 @@
 
 void Pool::add_pending_request(RequestHandler* request_handler) {
   pending_requests_.add_to_back(request_handler);
+
+  if (pending_requests_.size() % 10 == 0) {
+    logger_->debug("Pool: %u request%s pending on %s pool(%p)",
+                   pending_requests_.size()+1,
+                   pending_requests_.size() > 0 ? "s":"",
+                   address_.to_string().c_str(),
+                   this);
+  }
+
   if (pending_requests_.size() > config_.pending_requests_high_water_mark()) {
     set_is_available(false);
   }
@@ -165,7 +174,7 @@
       return false;
     }
   } else {
-<<<<<<< HEAD
+    logger_->debug("Pool: setting keyspace %s on connection(%p) pool(%p)", io_worker_->keyspace().c_str(), connection, this);
     if(!connection->write(new SetKeyspaceHandler(connection, io_worker_->keyspace(),
                                                  request_handler), false)) {
       return false;
@@ -184,11 +193,6 @@
   for (ConnectionVec::iterator it = connections_.begin(),
        end = connections_.end(); it != end; ++it) {
     (*it)->flush();
-=======
-    logger_->debug("Pool: setting keyspace %s on connection(%p) pool(%p)", io_worker_->keyspace().c_str(), connection, this);
-    return connection->execute(new SetKeyspaceHandler(
-        connection, io_worker_->keyspace(), request_handler));
->>>>>>> 4ec1443b
   }
 }
 
@@ -314,27 +318,7 @@
   maybe_close();
 }
 
-<<<<<<< HEAD
 void Pool::wait_for_connection(RequestHandler* request_handler) {
-=======
-bool Pool::wait_for_connection(RequestHandler* request_handler) {
-  if (pending_requests_.size() + 1 > config_.max_pending_requests()) {
-    logger_->warn("Exceeded the max pending requests setting of %u on host %s pool(%p)",
-                  config_.max_pending_requests(),
-                  address_.to_string().c_str(),
-                  this);
-    return false;
-  }
-
-  if (pending_requests_.size() % 10 == 0) {
-    logger_->debug("Pool: %u request%s pending on %s pool(%p)",
-                   pending_requests_.size()+1,
-                   pending_requests_.size() > 0 ? "s":"",
-                   address_.to_string().c_str(),
-                   this);
-  }
-
->>>>>>> 4ec1443b
   request_handler->start_timer(loop_, config_.connect_timeout(), request_handler,
                                boost::bind(&Pool::on_pending_request_timeout, this, _1));
   add_pending_request(request_handler);
