--- conflicted
+++ resolved
@@ -98,13 +98,8 @@
   Connection* connection_;
 
 private:
-<<<<<<< HEAD
   Timer timer_;
-  int16_t stream_;
-=======
-  RequestTimer timer_;
   int stream_;
->>>>>>> 7cfd8af6
   State state_;
   uint64_t start_time_ns_;
   Request::EncodingCache encoding_cache_;
